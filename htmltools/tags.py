import json
import os
import shutil
import tempfile
from pathlib import Path
from copy import deepcopy
from urllib.parse import quote
import webbrowser
import types
from typing import Optional, Union, List, Dict, Callable, Any
from .util import *
from .versions import versions
from packaging import version
package_version = version.parse
Version = version.Version

<<<<<<< HEAD
AttrType = Optional[str]
=======
__all__ = [
  "tag_list", 
  "tag", 
  "tags", 
  "tag_factory", 
  "jsx_tag", 
  "html_document", 
  "html", 
  "jsx", 
  "html_dependency", 
  "tagify"
]

AttrType = Union[str, None]
>>>>>>> 1d3539b8

# Types of objects that can be a child of a tag.
TagChild = Union['tag', 'tag_list', 'html_dependency', str, int, float, bool]

class tag_list:
  '''
  Create a list (i.e., fragment) of HTML content

  Methods:
  --------
    show: Render and preview as HTML.
    save_html: Save the HTML to a file.
    append: Add content _after_ any existing children.
    insert: Add content after a given child index.
<<<<<<< HEAD
    get_html_string: Get a string of representation of the HTML object
      (html_dependency()s are not included in this representation).
    get_dependencies: Obtains any html_dependency()s attached to this tag list
      or any of its children.
=======
    render: Render the tag tree as an HTML string and also retrieve any dependencies.
>>>>>>> 1d3539b8

  Attributes:
  -----------
    children: A list of child tags.

  Examples:
  ---------
    >>> print(tag_list(h1('Hello htmltools'), tags.p('for python')))
  '''
  def __init__(self, *args: TagChild) -> None:
    self.children: List[TagChild] = []
    if args:
      self.append(*args)

  def append(self, *args: TagChild) -> None:
    if args:
      self.children += flatten(args)

  def insert(self, index: int = 0, *args: TagChild) -> None:
    if args:
      self.children.insert(index, *flatten(args))

<<<<<<< HEAD
  def get_html_string(self, tagify_: bool = True, indent: int = 0, eol: str = '\n') -> 'html':
    if tagify_:
      self = tagify(self)
    children: List[TagChild] = [x for x in self.children if not isinstance(x, html_dependency)]
=======
  def render(self, tagify_: bool = True):
    return html_document(self).render(tagify_=tagify_)

  def save_html(self, file: str, libdir: str = "lib") -> str:
    return html_document(self).save_html(file, libdir)

  def _get_html_string(self, indent: int = 0, eol: str = '\n') -> 'html':
    children = [x for x in self.children if not isinstance(x, html_dependency)]
>>>>>>> 1d3539b8
    n = len(children)
    indent_ = '  ' * indent
    html_ = indent_
    for i, x in enumerate(children):
      if isinstance(x, tag_list):
        html_ += x._get_html_string(indent, eol)
      else:
        html_ += normalize_text(x)
      html_ += (eol + indent_) if i < n - 1 else ''
    return html(html_)
<<<<<<< HEAD

  def get_dependencies(self, tagify_: bool = True) -> List['html_dependency']:
    if tagify_:
      self = tagify(self)

=======
  
  def _get_dependencies(self) -> List['html_dependency']:
>>>>>>> 1d3539b8
    deps: List[html_dependency] = []
    for x in self.children:
      if isinstance(x, html_dependency):
        deps.append(x)
      elif isinstance(x, tag_list):
        deps += x._get_dependencies()
    unames = unique([d.name for d in deps])
    resolved: List[html_dependency] = []
    for nm in unames:
      latest = max([d.version for d in deps if d.name == nm])
      deps_ = [d for d in deps if d.name == nm]
      for d in deps_:
        if d.version == latest and not d in resolved:
          resolved.append(d)
    return resolved
<<<<<<< HEAD

  def save_html(self, file: str, libdir: str = "lib") -> str:
    return html_document(self).save_html(file, libdir)
=======
>>>>>>> 1d3539b8

  def show(self, renderer: str = "auto") -> Any:
    if renderer == "auto":
      try:
        import IPython
        ipy = IPython.get_ipython()
        renderer = "ipython" if ipy else "browser"
      except ImportError:
        renderer = "browser"

    # TODO: can we get htmlDependencies working in IPython?
    if renderer == "ipython":
      from IPython.core.display import display_html
      # https://github.com/ipython/ipython/pull/10962
<<<<<<< HEAD
      return display_html(self.get_html_string(), raw=True, metadata={'text/html': {'isolated': True}})

=======
      return display_html(str(self), raw=True, metadata={'text/html': {'isolated': True}})
    
>>>>>>> 1d3539b8
    if renderer == "browser":
      tmpdir = tempfile.gettempdir()
      key_ = "viewhtml" + str(hash(str(self)))
      dir = os.path.join(tmpdir, key_)
      Path(dir).mkdir(parents=True, exist_ok=True)
      file = os.path.join(dir, "index.html")
      self.save_html(file)
      port = ensure_http_server(tmpdir)
      webbrowser.open(f"http://localhost:{port}/{key_}/index.html")
      return file

    raise Exception(f"Unknown renderer {renderer}")

  def __str__(self) -> str:
    return self._get_html_string()

  def __eq__(self, other: Any) -> bool:
    return equals_impl(self, other)

  def __bool__(self) -> bool:
    return len(self.children) > 0

  def __repr__(self) -> str:
    return tag_repr_impl("tag_list", {}, self.children)

class tag(tag_list):
  '''
  Create an HTML tag.

  Methods:
  --------
    show: Render and preview as HTML.
    save_html: Save the HTML to a file.
    append: Add children (or attributes) _after_ any existing children (or attributes).
    insert: Add children (or attributes) into a specific child (or attribute) index.
    get_attrs: Get a dictionary of attributes.
    get_attr: Get the value of an attribute.
    has_attr: Check if an attribute is present.
    has_class: Check if the class attribte contains a particular class.
<<<<<<< HEAD
    get_html_string: Get a string of representation of the HTML object
      (html_dependency()s are not included in this representation).
    get_dependencies: Obtains any html_dependency()s attached to this tag list
      or any of its children.
=======
    render: Render the tag as HTML.
>>>>>>> 1d3539b8

  Attributes:
  -----------
    name: The name of the tag
    children: A list of children

   Examples:
  ---------
    >>> print(div(h1('Hello htmltools'), tags.p('for python'), _class_ = 'mydiv'))
    >>> print(tag("MyJSXComponent"))
  '''

  def __init__(self, _name: str, *arguments: Any, children: Optional[Any] = None, **kwargs: AttrType) -> None:
    super().__init__(*arguments, children)
    self.name: str = _name
    self._attrs: Dict[str, str] = {}
    self.append(**kwargs)
    # http://dev.w3.org/html5/spec/single-page.html#void-elements
    self._is_void = _name in ["area", "base", "br", "col", "command", "embed", "hr", "img", "input", "keygen", "link", "meta", "param", "source", "track", "wbr"]

  def __call__(self, *args: Any, **kwargs: AttrType) -> 'tag':
    self.append(*args, **kwargs)
    return self

  def append(self, *args: Any, **kwargs: AttrType) -> None:
    if args:
      super().append(*args)
    for k, v in kwargs.items():
      if v is None:
        continue
      k_ = encode_attr(k)
      v_ = self._attrs.get(k_, "")
      self._attrs[k_] = (v_ + " " + str(v)) if v_ else str(v)

  def get_attrs(self) -> Dict[str, str]:
    return self._attrs

  def get_attr(self, key: str) -> Optional[str]:
    return self.get_attrs().get(key)

  def has_attr(self, key: str) -> bool:
    return key in self.get_attrs()

  def has_class(self, _class_: str) -> bool:
    class_attr = self.get_attr("class")
    if class_attr is None:
      return False
    return _class_ in class_attr.split(" ")

  def _get_html_string(self, indent: int = 0, eol: str = '\n') -> 'html':
    html_ = '<' + self.name

    # write attributes (boolean attributes should be empty strings)
    for key, val in self.get_attrs().items():
      val = val if isinstance(val, html) else html_escape(val, attr=True)
      html_ += f' {key}="{val}"'

    # Dependencies are ignored in the HTML output
    children = [x for x in self.children if not isinstance(x, html_dependency)]

    # Don't enclose JSX/void elements if there are no children
    if len(children) == 0 and self._is_void:
      return html(html_ + '/>')

    # Other empty tags are enclosed
    html_ += '>'
    close = '</' + self.name + '>'
    if len(children) == 0:
      return html(html_ + close)

    # Inline a single/empty child text node
    if len(children) == 1 and isinstance(children[0], str):
      return html(html_ + normalize_text(children[0]) + close)

    # Write children
    # TODO: inline elements should eat ws?
    html_ += eol
    html_ += tag_list._get_html_string(self, indent + 1, eol)
    return html(html_ + eol + ('  ' * indent) + close)

  def __bool__(self) -> bool:
    return True

  def __repr__(self) -> str:
    return tag_repr_impl(self.name, self.get_attrs(), self.children)

# --------------------------------------------------------
# tag factory
# --------------------------------------------------------

def tag_factory_(_name: str) -> Callable[[Any], 'tag']:
  def __init__(self: tag, *args: Any, children: Optional[Any] = None, **kwargs: AttrType) -> None:
    tag.__init__(self, _name, *args, children = children, **kwargs)
  return __init__

# TODO: attribute verification?
def tag_factory(_name: str) -> tag:
  '''
  Programmatically create a tag class.

  Examples:
  ---------
    >>> MyTag = tag_factory("MyTag")
    >>> MyTag(h1("Hello"))
  '''
  return type(_name, (tag,), {'__init__': tag_factory_(_name)})

# Generate a class for each known tag
class create_tags:
  def __init__(self) -> None:
    dir = os.path.dirname(__file__)
    with open(os.path.join(dir, 'known_tags.json')) as f:
      known_tags = json.load(f)
      # We don't have any immediate need for tags.head() since you can achieve the same effect
      # with an 'anonymous' dependency (i.e., htmlDependency(head = ....))
      known_tags.remove("head")
      for tag_ in known_tags:
        setattr(self, tag_, tag_factory(tag_))

tags = create_tags()

# --------------------------------------------------------
# JSX tags
# --------------------------------------------------------

def jsx_tag(_name: str, allowedProps: List[str] = None) -> None:
  pieces = _name.split('.')
  if pieces[-1][:1] != pieces[-1][:1].upper():
    raise NotImplementedError("JSX tags must be lowercase")

  # TODO: disallow props that are not in allowedProps
  def as_tags(self, *args, **kwargs) -> tag_list:
    js = "\n".join([
      "(function() {",
      "  var container = new DocumentFragment();",
      f"  ReactDOM.render({self._get_html_string()}, container);",
      "  document.currentScript.after(container);",
      "})();"
    ])
    # TODO: avoid the inline script tag (for security)
    return tag_list(
        lib_dependency("react", script="react.production.min.js"),
        lib_dependency("react-dom", script="react-dom.production.min.js"),
        self._get_dependencies(),
        tag("script", type="text/javascript")(html("\n"+js+"\n"))
    )

  def _get_html_string(self) -> str:
    if isinstance(self, tag_list) and not isinstance(self, tag):
      self = jsx_tag("React.Fragment")(*self.children)

    name = getattr(self, "_is_jsx", False) and self.name or "'" + \
        self.name + "'"
    res_ = 'React.createElement(' + name + ', '

    # Unfortunately we can't use json.dumps() here because I don't know how to
    # avoid quoting jsx(), jsx_tag(), tag(), etc.
    def serialize_attr(x) -> str:
      if isinstance(x, (list, tuple)):
        return '[' + ', '.join([serialize_attr(y) for y in x]) + ']'
      if isinstance(x, dict):
        return '{' + ', '.join([y + ': ' + serialize_attr(x[y]) for y in x]) + '}'
      if isinstance(x, str):
        return '"' + x + '"'
      x_ = str(x)
      if isinstance(x, bool):
        x_ = x_.lower()
      return x_

    attrs = deepcopy(self.get_attrs())
    if not attrs:
      res_ += 'null'
    else:
      res_ += '{'
      for key, vals in attrs.items():
        res_ += key + ': '
        for i, v in enumerate(vals):
          vals[i] = serialize_attr(v)
        res_ += vals[0] if len(vals) == 1 else '[' + ', '.join(vals) + ']'
        res_ += ', '
      res_ += '}'

    for x in self.children:
      if isinstance(x, html_dependency):
        continue
      res_ += ', '
      if isinstance(x, tag_list):
        res_ += x._get_html_string()
      elif isinstance(x, jsx):
        res_ += x
      else:
        res_ += '"' + str(x) + '"'

    return res_ + ')'

  # JSX attrs can be full-on JSON objects whereas html/svg attrs
  # always get encoded as string
  def append(self, *args, **kwargs) -> None:
    if args:
        self.children += flatten(args)
    for k, v in kwargs.items():
      if v is None:
        continue
      k_ = encode_attr(k)
      if not self._attrs.get(k_):
        self._attrs[k_] = []
      self._attrs[k_].append(v)

  # JSX tags are similar to HTML tags, but have the following key differences:
  # 1. _All_ JSX tags have _is_jsx set to True
  #    * This differentiates from normal tags in the tag writing logic.
  # 2. Only the _root_ JSX tag has an __as_tags__ method
  #    * This ensures that only the root JSX tag is wrapped in a <script> tag
  # 3. Any tags within a JSX tag (inside children or attributes):
  #     * Have a different get_html_string() method (returning the relevant JavaScript)
  #     * Have a different append method (attributes can be JSON instead of just a string)
  def __new__(cls, *args: Any, children: Optional[Any] = None, **kwargs: AttrType) -> None:
    if allowedProps:
      for k in kwargs.keys():
        if k not in allowedProps:
          raise NotImplementedError(f"{k} is not a valid prop for {_name}")
    self = type(_name, (tag,), {'append': append})(_name, *args, children = children, **kwargs)
    def set_jsx_attrs(x):
      if not isinstance(x, tag_list):
        return x
      setattr(x, "__as_tags__", None)
      x._get_html_string = types.MethodType(_get_html_string, x)
      x.append = types.MethodType(append, x)
      return x
    rewrite_tags(self, set_jsx_attrs, preorder=False)
    for k, v in self._attrs.items():
      self._attrs[k] = [rewrite_tags(x, set_jsx_attrs, preorder=False) for x in v]
    setattr(self, "__as_tags__", as_tags)
    setattr(self, "_is_jsx", True)
    return self

  return type(_name, (tag,), {'__new__': __new__, '__init__': lambda self: None})


  # --------------------------------------------------------
  # Document class
  # --------------------------------------------------------

class html_document(tag):
  '''
  Create an HTML document.

  Examples:
  ---------
    >>> print(html_document(h1("Hello"), tags.meta(name="description", content="test"), lang = "en"))
  '''
  def __init__(self, body: tag_list, head: Optional[tag_list]=None, **kwargs: AttrType):
    super().__init__("html", **kwargs)
    head = head.children if isinstance(head, tag) and head.name == "head" else head
    body = body.children if isinstance(body, tag) and body.name == "body" else body
    self.append(
      tag("head", head),
      tag("body", body)
    )

  def render(self, tagify_: bool = True, process_dep: Callable[['html_dependency'], 'html_dependency'] = None) -> List:
    if tagify_:
      self = tagify(self)
    deps = self._get_dependencies()
    if callable(process_dep):
      deps = [process_dep(x) for x in deps]
    head = tag(
      "head", tag("meta", charset="utf-8"),
      *[d.as_tags() for d in deps],
      self.children[0].children
    )
    body = self.children[1]
    return {
      "dependencies": deps,
      "html": "<!DOCTYPE html>\n" + str(tag("html", head, body))
    }

  def save_html(self, file: str, libdir: str = "lib") -> str:
    # Copy dependencies to libdir (relative to the file)
    dir = str(Path(file).resolve().parent)
    libdir = os.path.join(dir, libdir)
    def copy_dep(d: html_dependency):
      d = d.copy_to(libdir, False)
      d = d.make_relative(dir, False)
<<<<<<< HEAD
      dep_tags.append(d.as_tags())

    head = tag(
      "head", tag("meta", charset="utf-8"), dep_tags,
      self.children[0].children
    )
    body = self.children[1]

    html_ = tag("html", head, body).get_html_string()
    with open(file, "w") as f:
      f.write("<!DOCTYPE html>\n" + html_)

=======
      return d
    res = self.render(process_dep=copy_dep)
    with open(file, "w") as f:
      f.write(res['html'])
>>>>>>> 1d3539b8
    return file

# --------------------------------------------------------
# html strings
# --------------------------------------------------------
class html(str):
  '''
  Mark a string as raw HTML.

  Example:
  -------
  >>> print(div("<p>Hello</p>"))
  >>> print(div(html("<p>Hello</p>")))
  '''
  def __new__(cls, *args: str) -> 'html':
    return super().__new__(cls, '\n'.join(args))

  def __str__(self) -> 'html':
    return html(self)

  # html() + html() should return html()
  def __add__(self, other: Union[str, 'html']) -> str:
    res = str.__add__(self, other)
    return html(res) if isinstance(other, html) else res

# --------------------------------------------------------
# jsx expressions
# --------------------------------------------------------
class jsx(str):
  '''
  Mark a string as a JSX expression.

  Example:
  -------
  >>> Foo = tag_factory("Foo")
  >>> print(Foo(myProp = "<p>Hello</p>"))
  >>> print(Foo(myProp = jsx("<p>Hello</p>")))
  '''
  def __new__(cls, *args: str) -> 'jsx':
    return super().__new__(cls, '\n'.join(args))

  # html() + html() should return html()
  def __add__(self, other: Union[str, 'jsx']) -> str:
    res = str.__add__(self, other)
    return jsx(res) if isinstance(other, jsx) else res

# --------------------------------------------------------
# html dependencies
# --------------------------------------------------------
class html_dependency:
  '''
  Create an HTML dependency.

  Example:
  -------
  >>> x = div("foo", html_dependency(name = "bar", version = "1.0", src = ".", script = "lib/bar.js"))
  >>> x.render()
  '''
  def __init__(self, name: str, version: Union[str, Version],
                     src: Union[str, Dict[str, str]],
                     script: Optional[Union[str, List[str], List[Dict[str, str]]]] = None,
                     stylesheet: Optional[Union[str, List[str], List[Dict[str, str]]]] = None,
                     package: Optional[str] = None, all_files: bool = False,
                     meta: Optional[List[Dict[str, str]]] = None,
                     head: Optional[str] = None):
    self.name: str = name
    self.version: Version = version if isinstance(version, Version) else package_version(version)
    self.src: Dict[str, str] = src if isinstance(src, dict) else {"file": src}
    self.script: List[Dict[str, str]] = self._as_dicts(script, "src")
    self.stylesheet: List[Dict[str, str]] = self._as_dicts(stylesheet, "href")
    # Ensures a rel='stylesheet' default
    for i, s in enumerate(self.stylesheet):
      if "rel" not in s: self.stylesheet[i].update({"rel": "stylesheet"})
    self.package = package
    self.all_files = all_files
    self.meta = meta if meta else []
    self.head = head

  # I don't think we need hrefFilter (seems rmarkdown was the only one that needed it)?
  # https://github.com/search?l=r&q=%22hrefFilter%22+user%3Acran+language%3AR&ref=searchresults&type=Code&utf8=%E2%9C%93
  def as_tags(self, src_type: Optional[str]=None, encode_path: Callable[[str], str] = quote) -> html:
    # Prefer the first listed src type if not specified
    if not src_type:
      src_type = list(self.src.keys())[0]
    
    src = self.src.get(src_type, None)
    if not src:
      raise Exception(f"HTML dependency {self.name}@{self.version} has no '{src_type}' definition")

    # Assume href is already URL encoded
    src = encode_path(src) if src_type == "file" else src

    sheets = deepcopy(self.stylesheet)
    for s in sheets:
      s.update({"href": os.path.join(src, encode_path(s["href"]))})

    scripts = deepcopy(self.script)
    for s in scripts:
      s.update({"src": os.path.join(src, encode_path(s["src"]))})

    metas: List[tag] = [tags.meta(**m) for m in self.meta]
    links: List[tag] = [tags.link(**s) for s in sheets]
    scripts: List[tag] = [tags.script(**s) for s in scripts]
    head = html(self.head) if self.head else None
    return tag_list(*metas, *links, *scripts, head)

  def copy_to(self, path: str, must_work: bool = True) -> 'html_dependency':
    src = self.src['file']
    version = str(self.version)
    if not src:
      if must_work:
        raise Exception(f"Failed to copy HTML dependency {self.name}@{version} to {path} because it's local source directory doesn't exist")
      else:
        return self
    if not path or path == "/":
      raise Exception(f"path cannot be empty or '/'")

    if self.package:
      src = os.path.join(package_dir(self.package), src)

    # Collect all the source files
    if self.all_files:
      src_files = list(Path(src).glob("*"))
    else:
      src_files = flatten([[s["src"] for s in self.script], [s["href"] for s in self.stylesheet]])

    # setup the target directory
    # TODO: add option to exclude version
    target = os.path.join(path, self.name + "@" + version)
    if os.path.exists(target):
      shutil.rmtree(target)
    Path(target).mkdir(parents=True, exist_ok=True)

    # copy all the files
    for f in src_files:
      src_f = os.path.join(src, f)
      if not os.path.isfile(src_f):
        raise Exception(f"Failed to copy HTML dependency {self.name}@{version} to {path} because {src_f} doesn't exist")
      tgt_f = os.path.join(target, f)
      os.makedirs(os.path.dirname(tgt_f), exist_ok=True)
      shutil.copy2(src_f, tgt_f)

    # return a new instance of this class with the new path
    kwargs = deepcopy(self.__dict__)
    kwargs['src']['file'] = str(Path(target).resolve())
    return html_dependency(**kwargs)

  def make_relative(self, path: str, must_work: bool = True) -> 'html_dependency':
    src = self.src['file']
    if not src:
      if must_work:
        raise Exception(f"Failed to make HTML dependency {self.name}@{self.version} files relative to {path} since a local source directory doesn't exist")
      else:
        return self

    src = Path(src)
    if not src.is_absolute():
      raise Exception("Failed to make HTML dependency {self.name}@{self.version} relative because it's local source directory is not already absolute (call .copy_to() before .make_relative())")

    kwargs = deepcopy(self.__dict__)
    kwargs['src']['file'] = str(src.relative_to(Path(path).resolve()))
    return html_dependency(**kwargs)

  def _as_dicts(self, val: Any, attr: str) -> List[Dict[str, str]]:
    if val is None:
      return []
    if isinstance(val, str):
      return [{attr: val}]
    if isinstance(val, list):
      return [{attr: i} if isinstance(i, str) else i for i in val]
    raise Exception(f"Invalid type for {repr(val)} in HTML dependency {self.name}@{self.version}")

  def __repr__(self):
    return f'<html_dependency "{self.name}@{self.version}">'

  def __str__(self):
    return str(self.as_tags())

  def __eq__(self, other: Any) -> bool:
    return equals_impl(self, other)


# ---------------------------------------------------------------------------
# Utility functions
# ---------------------------------------------------------------------------

def tagify(x):
  def _(ui):
    f = getattr(ui, "__as_tags__", None)
    if callable(f):
      return tagify(f(ui))
    return ui
  return rewrite_tags(x, func=_, preorder=False)


def rewrite_tags(ui, func, preorder):
  if preorder:
    ui = func(ui)
  if isinstance(ui, tag_list):
    ui.children = [rewrite_tags(x, func, preorder) for x in ui.children]
  # TODO: don't recurse into subclasses of list?
  elif isinstance(ui, (list, tuple)):
    ui = [rewrite_tags(x, func, preorder) for x in ui]
  if not preorder:
    ui = func(ui)
  return ui

# e.g., _foo_bar_ -> foo-bar
def encode_attr(x: str) -> str:
  if x.startswith('_') and x.endswith('_'):
    x = x[1:-1]
  return x.replace("_", "-")

def tag_repr_impl(name, attrs, children) -> str:
  x = '<' + name
  n_attrs = len(attrs)
  if attrs.get('id'):
     x += '#' + attrs['id']
     n_attrs -= 1
  if attrs.get('class'):
    x += '.' + attrs['class'].replace(' ', '.')
    n_attrs -= 1
  x += ' with '
  if n_attrs > 0:
    x += f'{n_attrs} other attributes and '
  n = len(children)
  x += '1 child>' if n == 1 else f'{n} children>'
  return x

def normalize_text(txt: str) -> str:
  return txt if isinstance(txt, html) else html_escape(txt, attr=False)

def equals_impl(self, other: Any) -> bool:
  if not isinstance(other, type(self)):
    return False
  for key in self.__dict__.keys():
    if getattr(self, key, None) != getattr(other, key, None):
      return False
  return True


def lib_dependency(pkg: str, **kwargs: object) -> html_dependency:
  return html_dependency(
      name=pkg, version=versions[pkg],
      package="htmltools", src="lib/"+pkg,
      **kwargs
  )<|MERGE_RESOLUTION|>--- conflicted
+++ resolved
@@ -14,24 +14,20 @@
 package_version = version.parse
 Version = version.Version
 
-<<<<<<< HEAD
-AttrType = Optional[str]
-=======
 __all__ = [
-  "tag_list", 
-  "tag", 
-  "tags", 
-  "tag_factory", 
-  "jsx_tag", 
-  "html_document", 
-  "html", 
-  "jsx", 
-  "html_dependency", 
+  "tag_list",
+  "tag",
+  "tags",
+  "tag_factory",
+  "jsx_tag",
+  "html_document",
+  "html",
+  "jsx",
+  "html_dependency",
   "tagify"
 ]
 
 AttrType = Union[str, None]
->>>>>>> 1d3539b8
 
 # Types of objects that can be a child of a tag.
 TagChild = Union['tag', 'tag_list', 'html_dependency', str, int, float, bool]
@@ -46,14 +42,7 @@
     save_html: Save the HTML to a file.
     append: Add content _after_ any existing children.
     insert: Add content after a given child index.
-<<<<<<< HEAD
-    get_html_string: Get a string of representation of the HTML object
-      (html_dependency()s are not included in this representation).
-    get_dependencies: Obtains any html_dependency()s attached to this tag list
-      or any of its children.
-=======
     render: Render the tag tree as an HTML string and also retrieve any dependencies.
->>>>>>> 1d3539b8
 
   Attributes:
   -----------
@@ -76,12 +65,6 @@
     if args:
       self.children.insert(index, *flatten(args))
 
-<<<<<<< HEAD
-  def get_html_string(self, tagify_: bool = True, indent: int = 0, eol: str = '\n') -> 'html':
-    if tagify_:
-      self = tagify(self)
-    children: List[TagChild] = [x for x in self.children if not isinstance(x, html_dependency)]
-=======
   def render(self, tagify_: bool = True):
     return html_document(self).render(tagify_=tagify_)
 
@@ -90,7 +73,6 @@
 
   def _get_html_string(self, indent: int = 0, eol: str = '\n') -> 'html':
     children = [x for x in self.children if not isinstance(x, html_dependency)]
->>>>>>> 1d3539b8
     n = len(children)
     indent_ = '  ' * indent
     html_ = indent_
@@ -101,16 +83,8 @@
         html_ += normalize_text(x)
       html_ += (eol + indent_) if i < n - 1 else ''
     return html(html_)
-<<<<<<< HEAD
-
-  def get_dependencies(self, tagify_: bool = True) -> List['html_dependency']:
-    if tagify_:
-      self = tagify(self)
-
-=======
-  
+
   def _get_dependencies(self) -> List['html_dependency']:
->>>>>>> 1d3539b8
     deps: List[html_dependency] = []
     for x in self.children:
       if isinstance(x, html_dependency):
@@ -126,12 +100,6 @@
         if d.version == latest and not d in resolved:
           resolved.append(d)
     return resolved
-<<<<<<< HEAD
-
-  def save_html(self, file: str, libdir: str = "lib") -> str:
-    return html_document(self).save_html(file, libdir)
-=======
->>>>>>> 1d3539b8
 
   def show(self, renderer: str = "auto") -> Any:
     if renderer == "auto":
@@ -146,13 +114,8 @@
     if renderer == "ipython":
       from IPython.core.display import display_html
       # https://github.com/ipython/ipython/pull/10962
-<<<<<<< HEAD
-      return display_html(self.get_html_string(), raw=True, metadata={'text/html': {'isolated': True}})
-
-=======
       return display_html(str(self), raw=True, metadata={'text/html': {'isolated': True}})
-    
->>>>>>> 1d3539b8
+
     if renderer == "browser":
       tmpdir = tempfile.gettempdir()
       key_ = "viewhtml" + str(hash(str(self)))
@@ -192,14 +155,7 @@
     get_attr: Get the value of an attribute.
     has_attr: Check if an attribute is present.
     has_class: Check if the class attribte contains a particular class.
-<<<<<<< HEAD
-    get_html_string: Get a string of representation of the HTML object
-      (html_dependency()s are not included in this representation).
-    get_dependencies: Obtains any html_dependency()s attached to this tag list
-      or any of its children.
-=======
     render: Render the tag as HTML.
->>>>>>> 1d3539b8
 
   Attributes:
   -----------
@@ -484,25 +440,10 @@
     def copy_dep(d: html_dependency):
       d = d.copy_to(libdir, False)
       d = d.make_relative(dir, False)
-<<<<<<< HEAD
-      dep_tags.append(d.as_tags())
-
-    head = tag(
-      "head", tag("meta", charset="utf-8"), dep_tags,
-      self.children[0].children
-    )
-    body = self.children[1]
-
-    html_ = tag("html", head, body).get_html_string()
-    with open(file, "w") as f:
-      f.write("<!DOCTYPE html>\n" + html_)
-
-=======
       return d
     res = self.render(process_dep=copy_dep)
     with open(file, "w") as f:
       f.write(res['html'])
->>>>>>> 1d3539b8
     return file
 
 # --------------------------------------------------------
@@ -587,7 +528,7 @@
     # Prefer the first listed src type if not specified
     if not src_type:
       src_type = list(self.src.keys())[0]
-    
+
     src = self.src.get(src_type, None)
     if not src:
       raise Exception(f"HTML dependency {self.name}@{self.version} has no '{src_type}' definition")
